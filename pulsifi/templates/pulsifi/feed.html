<!DOCTYPE html>   <!--TODO: load from base.html-->
<html lang="en-GB">

    {% load static %}
    {% load avatar_tags %}

    <head>  <!--TODO: favicons-->
        <meta charset="utf-8"/>
        <meta name="viewport" content="width=device-width, initial-scale=1">
        <title>Pulsifi</title>
        <link href="{% static 'pulsifi/css/bootstrap.min.css' %}" rel="stylesheet" type="text/css">
        <link rel="stylesheet" href="https://www.w3schools.com/w3css/4/w3.css">

    </head>

    <main>   <!--TODO: fix indentation-->
        <body>
            <nav class="navbar rounded-bottom navbar-light navbar-expand-lg pl-5 pr-5" style="background-color: #ba03fc;">   <!--TODO: load from navbar.html (only show links if logged in)-->
                <a class="navbar-brand align-middle" href="{% url 'default' %}">
                    <img height=30px src="{% static 'pulsifi/brand/Logo-White_Transparent.png' %}">
                </a>
                <button class="navbar-toggler" type="button" data-bs-toggle="collapse" data-bs-target="#navbarNavAltMarkup" aria-controls="navbarNavAltMarkup" aria-expanded="false"
                        aria-label="Toggle navigation">
                    <span class="navbar-toggler-icon"></span>
                </button>
                <div class="collapse navbar-collapse" id="navbarNavAltMarkup">
                    <div class="navbar-nav">
                        <a class="nav-link px-3 text text-white" href="">Feed</a>
                        <a class="nav-link px-3 text-white" href="{% url 'pulsifi:self_account' %}">Profile</a>
                    </div>
                </div>
                <div class="right">
                    <form method="post" action="{% url 'account_logout' %}">
                        {% csrf_token %}
                        {% if redirect_field_value %}
                            <input type="hidden" name="{{ redirect_field_name }}" value="{{ redirect_field_value }}"/>
                        {% endif %}
                        <button type="submit" class="btn w3-purple" style="float: right;">Sign Out</button>
                    </form>
                </div>
            </nav>

            <!--TODO: add search bar for accounts-->

            <div class="container py-5">
<<<<<<< HEAD
            <div class="mx-auto">
            <div class="container-fluid p-5">
            <div class="row">
            <div class="col-sm">
            <h1 style="color:#ba03fc">Your Feed</h1>
            </div>
            <div class="col-sm-2 pt-3">
            <button type="button" class="btn w3-purple" style="float: right;" id="pulse-create">New Pulse</button>
            </div>
            </div>
            </div>
            </div>

            <div class="container-fluid p-5 text-center">
            <div class="card flex-x5-nowrap">
            <div class="tab-content admin-tab-content pt30">
            <div role="tabpanel" class="tab-pane active show" id="t1">
            <ul class="activity-list list-unstyled">
                <li class="clearfix">
                    <div class="float-left">
                    <div class="flex-shrink-0">
                    {#                    <img src="{% static 'pulsifi/brand/Example_Profile_Pic.jpg' %}" alt="Generic placeholder image" class="img-fluid" style="width: 100px; border-radius: 100px;">#}
                    {% avatar user class="img-fluid" style="width: 100px; border-radius: 100px;" %}
                    <!--TODO: add avatar-->
                    </div>
                    </div>
                    <div class="act-content">
                    <div class="font400">

                    <a href="http://127.0.0.1:8000/profile/" class="font600">Pad Griffin</a> Posted   <!--TODO: use get_absolute_url()-->
                    </div>
                    <span class="text-small">15 Min Ago</span>
                    <div>Post will be deleted in <p id="time">00:00</p></div>
                    <p>
                        I slept terribly last night- turns out lecture theatre chairs aren't the best beds, eh.
                    </p>
                    <span class="text-small">25 Likes</span>
                    <a href="#" class="btn btn-sm btn-success">Like</a>
                    <a href="#" class="btn btn-sm btn-danger">Dislike</a>
                    <a href="#" class="btn btn-sm btn-secondary">Reply</a>
                    </div>
                </li>
            </ul>
            </div>
            </div>
            </div>
            </div>

            <div class="container-fluid p-5 text-center">
            <div class="card flex-x5-nowrap">
            <div class="tab-content admin-tab-content pt30">
            <div role="tabpanel" class="tab-pane active show" id="t1">
            <ul class="activity-list list-unstyled">
                <li class="clearfix">
                    <div class="float-left">
                    <div class="flex-shrink-0">
                    <img src="{% static 'pulsifi/brand/Profile_Icon.png' %}" alt="Generic placeholder image"
                         class="img-fluid" style="width: 100px; border-radius: 100px;">   <!--TODO: add avatar-->
                    </div>
=======
                <div class="mx-auto">
                    <div class="container-fluid p-5">
                        <div class="row">
                            <div class="col-sm">
                                <h1 style="color:#ba03fc">Your Feed</h1>
                            </div>
                            <div class="col-sm-2 pt-3">
                                <button type="button" class="btn w3-purple" style="float: right;" id="pulse-create">New Pulse</button>
                            </div>
                        </div>
>>>>>>> 88a459bd
                    </div>
                </div>

                {% include page_template %}


                {#                <div class="container-fluid p-5 text-center">#}
                {#                    <div class="card flex-x5-nowrap">#}
                {#                        <div class="tab-content admin-tab-content pt30">#}
                {#                            <div role="tabpanel" class="tab-pane active show" id="t1">#}
                {#                                <ul class="activity-list list-unstyled">#}
                {#                                    <li class="clearfix">#}
                {#                                        <div class="float-left">#}
                {#                                            <div class="flex-shrink-0">#}
                {#                                                <img src="{% static 'pulsifi\brand\cropped-Desk-Logo.png' %}" alt="Generic placeholder image" class="img-fluid"#}
                {#                                                     style="width: 100px; border-radius: 100px;">#}
                {#                                                <!--TODO: add avatar-->#}
                {#                                            </div>#}
                {#                                        </div>#}
                {#                                        <div class="act-content">#}
                {#                                            <div class="font400">#}
                {#                                                <a href="http://127.0.0.1:8000/profile/1" class="font600">Craig 'n' Dave</a> Posted   <!--TODO: use get_absolute_url()-->#}
                {#                                            </div>#}
                {#                                            <span class="text-small">11 Min Ago</span>#}
                {#                                            <p class="text-danger">Post will be deleted in 00:00</p>#}
                {#                                        </div>#}
                {#                                        <p>[Whoops! This pulse ran out of time and has been removed.]</p>#}
                {#                                        <span class="text-small">0 Likes</span>#}
                {#                                        <a href="#" class="btn btn-sm btn-success">Like</a>#}
                {#                                        <a href="#" class="btn btn-sm btn-danger">Dislike</a>#}
                {#                                        <a href="#" class="btn btn-sm btn-secondary">Reply</a>#}
                {#                                    </li>#}
                {#                                </ul>#}
                {#                            </div>#}
                {#                        </div>#}
                {#                    </div>#}
                {#                </div>#}
                {#            </div>#}


                <!--CREATE POST MODAL; WILL DISPLAY POST CREATE FORM-->
                <div class="modal fade" id="pulse-create-modal" tabindex="-1">
                    <div class="modal-dialog" role="document">
                        <div class="modal-content">
                            <div class="modal-header">
                                <h5 class="modal-title">New Pulse</h5>
                                <button type="button" class="close" id="close-create-new-pulse" aria-label="Close"
                                        onclick="closeModal('pulse-create-modal');">
                                    <span aria-hidden="true">x</span>
                                </button>
                            </div>
                            <div class="modal-body">
                                <form>
                                    <div class="form-group">
                                        <label>What do you want to share today?</label>
                                        <input type="textarea" class="form-control" id="new-pulse-content"
                                               placeholder="What are you thinking...?">
                                    </div>
                                </form>
                            </div>
                            <div class="modal-footer">
                                <button type="button" class="btn text-white" id="new-pulse-submit"
                                        style="background-color: #ba03fc;">Post to Pulsifi
                                </button>
                            </div>
                        </div>
                    </div>
                </div>
                <div class="modal-backdrop fade show" id="backdrop" style="display: none;"></div>

                <script>
                    function startTimer(duration, display) {
                        var start = Date.now(),
                            diff,
                            minutes,
                            seconds;

                        function timer() {
                            // get the number of seconds that have elapsed since
                            // startTimer() was called
                            diff = duration - (((Date.now() - start) / 1000) | 0);

                            // does the same job as parseInt truncates the float
                            minutes = (diff / 60) | 0;
                            seconds = (diff % 60) | 0;

                            minutes = minutes < 10 ? "0" + minutes : minutes;
                            seconds = seconds < 10 ? "0" + seconds : seconds;

                            display.textContent = minutes + ":" + seconds;

                            if (diff <= 0) {
                                // add one second so that the count down starts at the full duration
                                // example 05:00 not 04:59
                                start = Date.now() + 1000;
                            }
                        }

                        // we don't want to wait a full second before the timer starts
                        timer();
                        setInterval(timer, 1000);
                    }


                    window.onload = function () {
                        var tenMinutes = 60 * 10,
                            display = document.querySelector('#time');
                        startTimer(tenMinutes, display);
                        var twoMinutes = 33 * 8,
                            display = document.querySelector('#time1');
                        startTimer(twoMinutes, display);
                        var aaaMinutes = 22 * 10,
                            display = document.querySelector('#time2')
                        startTimer(aaaMinutes, display);

                    };
                </script>

                <script src="https://cdn.jsdelivr.net/npm/bootstrap@5.2.2/dist/js/bootstrap.bundle.min.js" integrity="sha384-OERcA2EqjJCMA+/3y+gxIOqMEjwtxJY7qPCqsdltbNJuaOe923+mo//f6V8Qbsw3"
                        crossorigin="anonymous"></script>
                <script src="{% static 'pulsifi/js/feed.js' %}"></script>
        </body>
    </main><|MERGE_RESOLUTION|>--- conflicted
+++ resolved
@@ -43,7 +43,18 @@
             <!--TODO: add search bar for accounts-->
 
             <div class="container py-5">
-<<<<<<< HEAD
+                <div class="mx-auto">
+                    <div class="container-fluid p-5">
+                        <div class="row">
+                            <div class="col-sm">
+                                <h1 style="color:#ba03fc">Your Feed</h1>
+                            </div>
+                            <div class="col-sm-2 pt-3">
+                                <button type="button" class="btn w3-purple" style="float: right;" id="pulse-create">New Pulse</button>
+                            </div>
+                        </div>
+                    </div>
+                </div>
             <div class="mx-auto">
             <div class="container-fluid p-5">
             <div class="row">
@@ -103,20 +114,44 @@
                     <img src="{% static 'pulsifi/brand/Profile_Icon.png' %}" alt="Generic placeholder image"
                          class="img-fluid" style="width: 100px; border-radius: 100px;">   <!--TODO: add avatar-->
                     </div>
-=======
-                <div class="mx-auto">
-                    <div class="container-fluid p-5">
-                        <div class="row">
-                            <div class="col-sm">
-                                <h1 style="color:#ba03fc">Your Feed</h1>
-                            </div>
-                            <div class="col-sm-2 pt-3">
-                                <button type="button" class="btn w3-purple" style="float: right;" id="pulse-create">New Pulse</button>
-                            </div>
-                        </div>
->>>>>>> 88a459bd
-                    </div>
-                </div>
+                    </div>
+                    <div class="act-content">
+                    <div class="font400">
+
+                    <a href="http://127.0.0.1:8000/profile/2" class="font600">Truth Teller</a> Posted   <!--TODO: use get_absolute_url()-->
+                    </div>
+                    <span class="text-small">15 Min Ago</span>
+                    <div>Post will be deleted in <p id="time1">00:00</p>
+                    </div>
+                    <p>
+                        Pulsifi is the best social media I have ever used, don't you all agree
+                    </p>
+                    <span class="text-small">5 Likes</span>
+                    <a href="#" class="btn btn-sm btn-success">Like</a>
+                    <a href="#" class="btn btn-sm btn-danger">Dislike</a>
+                    <a href="#" class="btn btn-sm btn-secondary">Reply</a>
+                    </div>
+                </li>
+            </ul>
+            </div>
+            </div>
+            </div>
+            </div>
+
+            <div class="container-fluid p-5 text-center">
+            <div class="card flex-x5-nowrap">
+            <div class="tab-content admin-tab-content pt30">
+            <div role="tabpanel" class="tab-pane active show" id="t1">
+            <ul class="activity-list list-unstyled">
+                <li class="clearfix">
+                    <div class="float-left">
+                    <div class="flex-shrink-0">
+                    <img src="{% static 'pulsifi\brand\cropped-Desk-Logo.png' %}" alt="Generic placeholder image"
+                         class="img-fluid" style="width: 100px; border-radius: 100px;">   <!--TODO: add avatar-->
+                    </div>
+                    </div>
+                    <div class="act-content">
+                    <div class="font400">
 
                 {% include page_template %}
 
